--- conflicted
+++ resolved
@@ -36,9 +36,6 @@
         == next timeDisplayText
 
     -- The `pause` transition means going from `playing` to `paused`
-<<<<<<< HEAD
-    pause = playing && next paused
-=======
     pause =
       playing
         && next paused
@@ -52,7 +49,6 @@
         && next playing
         && timeDisplayText
         /= next timeDisplayText
->>>>>>> 1724a56a
   in
     -- This last part is the central part of the specification,
     -- describing the initial state and the possible transitions. It
