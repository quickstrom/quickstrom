{-# LANGUAGE BlockArguments        #-}
{-# LANGUAGE DataKinds             #-}
{-# LANGUAGE DeriveAnyClass        #-}
{-# LANGUAGE DeriveGeneric         #-}
{-# LANGUAGE DuplicateRecordFields #-}
{-# LANGUAGE FlexibleContexts      #-}
{-# LANGUAGE LambdaCase            #-}
{-# LANGUAGE NamedFieldPuns        #-}
{-# LANGUAGE OverloadedStrings     #-}
{-# LANGUAGE QuasiQuotes           #-}
{-# LANGUAGE RecordWildCards       #-}
{-# LANGUAGE ScopedTypeVariables   #-}
{-# LANGUAGE TupleSections         #-}
{-# LANGUAGE TypeApplications      #-}
{-# LANGUAGE ViewPatterns          #-}

module Main where

import qualified Control.Concurrent.Chan.Unagi.Bounded as Chan
<<<<<<< HEAD
import Control.Lens hiding (argument)
import qualified Data.Aeson as JSON
import qualified Data.Binary.Builder as Builder
import Data.HashMap.Strict (HashMap)
import qualified Data.HashMap.Strict as HashMap
import qualified Data.Text.Lazy as TL
import Data.Text.Prettyprint.Doc
import Data.Text.Prettyprint.Doc.Render.Text (renderStrict)
import qualified Data.UUID as UUID
import qualified Data.UUID.V4 as UUID
import qualified Network.HTTP.Types as HTTP
import Network.Wai (Middleware, pathInfo, responseLBS)
import Network.Wai.EventSource (ServerEvent (..), eventSourceAppIO)
import Network.Wai.Middleware.RequestLogger (logStdoutDev)
import Network.Wai.Middleware.Static
import qualified Options.Applicative as Options
import qualified Pipes as Pipes
import qualified Quickstrom.Browser as Quickstrom
import qualified Quickstrom.LogLevel as Quickstrom
import Quickstrom.Prelude hiding (get, option)
import qualified Quickstrom.PureScript.Program as Quickstrom
import qualified Quickstrom.Run as Quickstrom
import qualified Quickstrom.WebDriver.Class as WebDriver
import qualified Quickstrom.WebDriver.WebDriverW3C as WebDriver
import System.Directory (canonicalizePath)
import System.Environment (lookupEnv)
import System.FilePath ((</>))
import Text.URI (URI)
import qualified Text.URI as URI
import Text.URI.Lens (uriScheme)
import qualified Text.URI.QQ as URI
import Web.Scotty.Trans
=======
import           Control.Lens                          hiding (argument)
import qualified Data.Aeson                            as JSON
import qualified Data.Binary.Builder                   as Builder
import           Data.HashMap.Strict                   (HashMap)
import qualified Data.HashMap.Strict                   as HashMap
import qualified Data.Text.Lazy                        as TL
import           Data.Text.Prettyprint.Doc
import           Data.Text.Prettyprint.Doc.Render.Text (renderStrict)
import qualified Data.UUID                             as UUID
import qualified Data.UUID.V4                          as UUID
import qualified Network.HTTP.Types                    as HTTP
import           Network.Wai                           (Middleware, pathInfo,
                                                        responseLBS)
import           Network.Wai.EventSource               (ServerEvent (..),
                                                        eventSourceAppIO)
import           Network.Wai.Middleware.RequestLogger  (logStdoutDev)
import           Network.Wai.Middleware.Static
import qualified Options.Applicative                   as Options
import qualified Pipes                                 as Pipes
import qualified Quickstrom.Browser                    as Quickstrom
import qualified Quickstrom.LogLevel                   as Quickstrom
import           Quickstrom.Prelude                    hiding (get, option)
import qualified Quickstrom.PureScript.Program         as Quickstrom
import qualified Quickstrom.Run                        as Quickstrom
import qualified Quickstrom.WebDriver.Class            as WebDriver
import qualified Quickstrom.WebDriver.WebDriverW3C     as WebDriver
import           System.Directory                      (canonicalizePath)
import           System.Environment                    (lookupEnv)
import           System.FilePath                       ((</>))
import           Text.URI                              (URI)
import qualified Text.URI                              as URI
import           Text.URI.Lens                         (uriScheme)
import qualified Text.URI.QQ                           as URI
import           Web.Scotty.Trans
>>>>>>> 1724a56a

newtype CheckId = CheckId {unCheckId :: Text}
  deriving (Eq, Show, Generic, Hashable)

data Env = Env {modules :: Quickstrom.Modules, webOptions :: WebOptions, scheduledChecks :: MVar (HashMap CheckId ScheduledCheck)}

type App = ScottyT TL.Text (ReaderT Env IO) ()

data ScheduledCheck = ScheduledCheck
  { scheduledCheckEventsIn  :: Chan.InChan Quickstrom.CheckEvent,
    scheduledCheckEventsOut :: Chan.OutChan Quickstrom.CheckEvent,
    scheduledCheckResult    :: Maybe (Either Text Quickstrom.CheckResult)
  }

data SpecForm = SpecForm {code :: Text, origin :: Text}
  deriving (Eq, Show, Generic, JSON.FromJSON, JSON.ToJSON)

data ErrorEntity = ErrorEntity {error :: Text}
  deriving (Eq, Show, Generic, JSON.ToJSON)

data ScheduledCheckState = Running | Finished
  deriving (Show, Generic, JSON.ToJSON)

data CheckScheduledEntity = CheckScheduledEntity {state :: ScheduledCheckState, uri :: Text, message :: Text}
  deriving (Show, Generic, JSON.ToJSON)

data ScheduledCheckEntity = ScheduledCheckEntity {state :: ScheduledCheckState, checkResult :: Maybe Quickstrom.CheckResult}
  deriving (Show, Generic, JSON.ToJSON)

app :: WebOptions -> Env -> App
app WebOptions {..} Env {..} = do
  middleware logStdoutDev
  middleware (sendCheckEvents scheduledChecks)
  middleware (staticPolicy (addBase staticFilesPath))
  get "/" (file (staticFilesPath </> "index.html"))
  let modifyChecks f = liftIO (modifyMVar scheduledChecks (pure . (,()) . f))
      modifyCheck checkId f = modifyChecks (HashMap.adjust f checkId)
  post "/checks" do
    form <- jsonData
    originUri <- liftAndCatchIO (resolveAbsoluteURI (origin form))
    specResult <- liftAndCatchIO (Quickstrom.loadSpecification modules (code form))
    case specResult of
      Left err -> status HTTP.status400 >> json err
      Right spec -> do
        checkId <- CheckId . UUID.toText <$> liftIO UUID.nextRandom
        (eventsIn, eventsOut) <- liftIO (Chan.newChan 1000)
        modifyChecks (HashMap.insert checkId (ScheduledCheck eventsIn eventsOut Nothing))
        let wdOpts =
              WebDriver.WebDriverOptions
                { webDriverBrowser = Quickstrom.Firefox,
                  webDriverBrowserBinary = Nothing,
                  webDriverLogLevel = logLevel,
                  webDriverHost = "localhost",
                  webDriverPort = 4444,
                  webDriverPath = mempty
                }
            opts =
              Quickstrom.CheckOptions
                { checkTests = tests,
                  checkShrinkLevels = shrinkLevels,
                  checkOrigin = originUri,
                  checkMaxActions = maxActions,
                  checkMaxTrailingStateChanges = maxTrailingStateChanges,
                  checkTrailingStateChangeTimeout = Quickstrom.Timeout trailingStateChangeTimeout,
                  checkWebDriverOptions = wdOpts
                }
        let action = do
              result <-
                Pipes.runEffect
                  ( Pipes.for (Quickstrom.check opts (WebDriver.runWebDriver wdOpts) spec) \event ->
                      liftIO (Chan.writeChan eventsIn event)
                  )
              modifyCheck checkId (\c -> c {scheduledCheckResult = Just (Right result)})
        liftAndCatchIO . void . forkIO $
          action `catch` \(SomeException e) ->
            modifyCheck checkId (\c -> c {scheduledCheckResult = Just (Left (show e))})
        let checkUri = baseUri <> "/checks/" <> unCheckId checkId
        json (CheckScheduledEntity Running checkUri "Check scheduled")
  get "/checks/:checkId" do
    checkId <- CheckId <$> param "checkId"
    checks <- liftIO (readMVar scheduledChecks)
    case HashMap.lookup checkId checks of
      Just check' ->
        case scheduledCheckResult check' of
          Nothing -> (status HTTP.status202 >> json (ScheduledCheckEntity Running Nothing))
          Just (Left err) -> json (ErrorEntity err)
          Just (Right res) -> json (ScheduledCheckEntity Finished (Just res))
      Nothing -> status HTTP.status404 >> json (ErrorEntity "Check not found")

sendCheckEvents :: MVar (HashMap CheckId ScheduledCheck) -> Middleware
sendCheckEvents var app' req respond =
  case pathInfo req of
    ["checks", CheckId -> checkId, "events"] -> do
      checks <- readMVar var
      case HashMap.lookup checkId checks of
        Just ScheduledCheck {..} -> do
          let nextEvent = do
                ev <- Chan.readChan scheduledCheckEventsOut
                pure (ServerEvent (Just "") Nothing [Builder.fromLazyByteString (JSON.encode ev)])
           in eventSourceAppIO nextEvent req respond
        Nothing -> respond (responseLBS HTTP.status404 [] "Check not found")
    _ -> app' req respond

main :: IO ()
main = do
  webOptions <- Options.execParser optsInfo
  modulesResult <- runExceptT do
    libPath <- maybe libraryPathFromEnvironment pure (libraryPath webOptions)
    ExceptT (Quickstrom.loadLibraryModules libPath)
  case modulesResult of
    Left err -> do
      hPutStrLn @Text stderr err
      exitWith (ExitFailure 1)
    Right modules -> do
      scheduledChecks <- newMVar mempty
      let env = Env {modules, webOptions, scheduledChecks}
      scottyT 8080 (flip runReaderT env) (app webOptions env)

renderString :: Doc () -> TL.Text
renderString = toS . renderStrict . layoutPretty defaultLayoutOptions

-- * Options

data WebOptions = WebOptions
  { libraryPath                :: Maybe FilePath,
    staticFilesPath            :: FilePath,
    tests                      :: Int,
    shrinkLevels               :: Int,
    maxActions                 :: Quickstrom.Size,
    maxTrailingStateChanges    :: Int,
    trailingStateChangeTimeout :: Word64,
    logLevel                   :: Quickstrom.LogLevel,
    baseUri                    :: Text
  }

optParser :: Options.Parser WebOptions
optParser =
  WebOptions
    <$> optional
      ( Options.strOption
          ( Options.long "library-directory"
              <> Options.help "Directory containing compiled PureScript libraries used by Quickstrom (falls back to the QUICKSTROM_LIBRARY_DIR environment variable)"
          )
      )
    <*> Options.strOption
      ( Options.short 's'
          <> Options.long "static-files-directory"
          <> Options.help "Directory containing static files"
          <> Options.value "static"
      )
    <*> Options.option
      Options.auto
      ( Options.short 'n'
          <> Options.value 10
          <> Options.long "tests"
          <> Options.help "How many tests to run"
      )
    <*> Options.option
      Options.auto
      ( Options.short 's'
          <> Options.value 10
          <> Options.long "shrink-levels"
          <> Options.help "How many levels to shrink the generated actions after a failed test"
      )
    <*> ( Quickstrom.Size
            <$> Options.option
              Options.auto
              ( Options.value 100
                  <> Options.metavar "NUMBER"
                  <> Options.long "max-actions"
                  <> Options.help "Maximum number of actions to generate in the largest test"
              )
        )
    <*> Options.option
      Options.auto
      ( Options.value 0
          <> Options.metavar "NUMBER"
          <> Options.long "max-trailing-state-changes"
          <> Options.help "Maximum number of trailing state changes to await"
      )
    <*> Options.option
      Options.auto
      ( Options.value 0
          <> Options.metavar "NUMBER"
          <> Options.long "trailing-state-change-timeout"
          <> Options.help "The initial timeout for awaited state changes (doubles with each await)"
      )
    <*> Options.option
      (Options.eitherReader Quickstrom.parseLogLevel)
      ( Options.value Quickstrom.LogInfo
          <> Options.metavar "LEVEL"
          <> Options.long "log-level"
          <> Options.short 'l'
          <> Options.help "Log level used by Quickstrom and the backing WebDriver server (e.g. geckodriver)"
      )
    <*> Options.option
      Options.str
      ( Options.metavar "URI"
          <> Options.long "base-uri"
          <> Options.help "Base URI for links"
      )

optsInfo :: Options.ParserInfo WebOptions
optsInfo =
  Options.info
    (optParser <**> Options.helper)
    ( Options.fullDesc
        <> Options.header "Quickstrom: High-confidence browser testing"
    )

fileScheme :: URI.RText 'URI.Scheme
fileScheme = [URI.scheme|file|]

resolveAbsoluteURI :: Text -> IO URI
resolveAbsoluteURI t = do
  uri <- URI.mkURI t
  case uri ^. uriScheme of
    Just scheme | scheme /= fileScheme -> pure uri
    _ ->
      URI.makeAbsolute fileScheme <$> (URI.mkURI . toS =<< canonicalizePath (toS t))

libraryPathFromEnvironment :: ExceptT Text IO FilePath
libraryPathFromEnvironment = do
  liftIO (lookupEnv (toS key)) >>= \case
    Just p -> pure p
    Nothing -> throwError (key <> "is not set and command-line option is not provided")
  where
    key = "QUICKSTROM_LIBRARY_DIR"<|MERGE_RESOLUTION|>--- conflicted
+++ resolved
@@ -17,40 +17,6 @@
 module Main where
 
 import qualified Control.Concurrent.Chan.Unagi.Bounded as Chan
-<<<<<<< HEAD
-import Control.Lens hiding (argument)
-import qualified Data.Aeson as JSON
-import qualified Data.Binary.Builder as Builder
-import Data.HashMap.Strict (HashMap)
-import qualified Data.HashMap.Strict as HashMap
-import qualified Data.Text.Lazy as TL
-import Data.Text.Prettyprint.Doc
-import Data.Text.Prettyprint.Doc.Render.Text (renderStrict)
-import qualified Data.UUID as UUID
-import qualified Data.UUID.V4 as UUID
-import qualified Network.HTTP.Types as HTTP
-import Network.Wai (Middleware, pathInfo, responseLBS)
-import Network.Wai.EventSource (ServerEvent (..), eventSourceAppIO)
-import Network.Wai.Middleware.RequestLogger (logStdoutDev)
-import Network.Wai.Middleware.Static
-import qualified Options.Applicative as Options
-import qualified Pipes as Pipes
-import qualified Quickstrom.Browser as Quickstrom
-import qualified Quickstrom.LogLevel as Quickstrom
-import Quickstrom.Prelude hiding (get, option)
-import qualified Quickstrom.PureScript.Program as Quickstrom
-import qualified Quickstrom.Run as Quickstrom
-import qualified Quickstrom.WebDriver.Class as WebDriver
-import qualified Quickstrom.WebDriver.WebDriverW3C as WebDriver
-import System.Directory (canonicalizePath)
-import System.Environment (lookupEnv)
-import System.FilePath ((</>))
-import Text.URI (URI)
-import qualified Text.URI as URI
-import Text.URI.Lens (uriScheme)
-import qualified Text.URI.QQ as URI
-import Web.Scotty.Trans
-=======
 import           Control.Lens                          hiding (argument)
 import qualified Data.Aeson                            as JSON
 import qualified Data.Binary.Builder                   as Builder
@@ -85,7 +51,6 @@
 import           Text.URI.Lens                         (uriScheme)
 import qualified Text.URI.QQ                           as URI
 import           Web.Scotty.Trans
->>>>>>> 1724a56a
 
 newtype CheckId = CheckId {unCheckId :: Text}
   deriving (Eq, Show, Generic, Hashable)
